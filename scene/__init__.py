--- conflicted
+++ resolved
@@ -41,22 +41,14 @@
         self.train_cameras = {}
         self.test_cameras = {}
 
-<<<<<<< HEAD
-        if os.path.exists(os.path.join(args.source_path, "sparse")):
-            scene_info = sceneLoadTypeCallbacks["Colmap"](args.source_path, args.images, args.eval, num_train_images=args.num_train_images) # scale=args.camera_radius_scale
+        if os.path.exists(os.path.join(args.source_path, "transforms.json")):
+            print("Found transforms.json file, assuming LLFF data set!")
+            scene_info = sceneLoadTypeCallbacks["LLFF"](args.source_path, args.white_background, args.eval, num_train_images=args.num_train_images) # scale=args.camera_radius_scale
         elif os.path.exists(os.path.join(args.source_path, "transforms_train.json")):
             print("Found transforms_train.json file, assuming Blender data set!")
             scene_info = sceneLoadTypeCallbacks["Blender"](args.source_path, args.white_background, args.eval, num_train_images=args.num_train_images) # scale=args.camera_radius_scale
-=======
-        if os.path.exists(os.path.join(args.source_path, "transforms.json")):
-            print("Found transforms.json file, assuming LLFF data set!")
-            scene_info = sceneLoadTypeCallbacks["LLFF"](args.source_path, args.white_background, args.eval, num_train_images=args.num_train_images)
-        elif os.path.exists(os.path.join(args.source_path, "transforms_train.json")):
-            print("Found transforms_train.json file, assuming Blender data set!")
-            scene_info = sceneLoadTypeCallbacks["Blender"](args.source_path, args.white_background, args.eval, num_train_images=args.num_train_images)
         elif os.path.exists(os.path.join(args.source_path, "sparse")):
-            scene_info = sceneLoadTypeCallbacks["Colmap"](args.source_path, args.images, args.eval, num_train_images=args.num_train_images)
->>>>>>> 19e4fbb5
+            scene_info = sceneLoadTypeCallbacks["Colmap"](args.source_path, args.images, args.eval, num_train_images=args.num_train_images) # scale=args.camera_radius_scale
         else:
             assert False, "Could not recognize scene type!"
 
